--- conflicted
+++ resolved
@@ -5,14 +5,7 @@
 
 use std::{io::Cursor, mem};
 
-<<<<<<< HEAD
-use bevy::{
-    ecs::{entity::EntityHashMap, world::CommandQueue},
-    prelude::*,
-};
-=======
-use bevy::{ecs::system::CommandQueue, prelude::*};
->>>>>>> 15ef77c4
+use bevy::{ecs::world::CommandQueue, prelude::*};
 use bincode::{DefaultOptions, Options};
 use bytes::Bytes;
 use varint_rs::VarintReader;
