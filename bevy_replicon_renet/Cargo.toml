--- conflicted
+++ resolved
@@ -21,15 +21,9 @@
 include = ["/src", "/tests", "../LICENSE*"]
 
 [dependencies]
-<<<<<<< HEAD
-bevy_replicon = { version = "0.24", path = ".." }
+bevy_replicon = { version = "0.25", path = ".." }
 bevy_renet = { git = "https://github.com/notmd/renet.git", branch = "v0.14", default-features = false }
 bevy = { git = "https://github.com/bevyengine/bevy.git", default-features = false }
-=======
-bevy_replicon = { version = "0.25", path = ".." }
-bevy_renet = { version = "0.0.11", default-features = false }
-bevy = { version = "0.13", default-features = false }
->>>>>>> 15ef77c4
 
 [dev-dependencies]
 serde = "1.0"
